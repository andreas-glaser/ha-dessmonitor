{
  "domain": "dessmonitor",
  "name": "DessMonitor",
  "after_dependencies": ["http"],
  "codeowners": ["@andreas-glaser"],
  "config_flow": true,
  "dependencies": [],
  "documentation": "https://github.com/andreas-glaser/ha-dessmonitor",
<<<<<<< HEAD
=======
  "integration_type": "hub",
>>>>>>> cb19810c
  "iot_class": "cloud_polling",
  "issue_tracker": "https://github.com/andreas-glaser/ha-dessmonitor/issues",
  "loggers": ["custom_components.dessmonitor"],
  "quality_scale": "silver",
  "requirements": ["aiohttp>=3.8.0"],
<<<<<<< HEAD
  "version": "1.0.0",
  "integration_type": "hub",
  "loggers": ["custom_components.dessmonitor"],
  "after_dependencies": ["http"]
=======
  "version": "1.0.0"
>>>>>>> cb19810c
}<|MERGE_RESOLUTION|>--- conflicted
+++ resolved
@@ -6,21 +6,11 @@
   "config_flow": true,
   "dependencies": [],
   "documentation": "https://github.com/andreas-glaser/ha-dessmonitor",
-<<<<<<< HEAD
-=======
   "integration_type": "hub",
->>>>>>> cb19810c
   "iot_class": "cloud_polling",
   "issue_tracker": "https://github.com/andreas-glaser/ha-dessmonitor/issues",
   "loggers": ["custom_components.dessmonitor"],
   "quality_scale": "silver",
   "requirements": ["aiohttp>=3.8.0"],
-<<<<<<< HEAD
-  "version": "1.0.0",
-  "integration_type": "hub",
-  "loggers": ["custom_components.dessmonitor"],
-  "after_dependencies": ["http"]
-=======
   "version": "1.0.0"
->>>>>>> cb19810c
 }